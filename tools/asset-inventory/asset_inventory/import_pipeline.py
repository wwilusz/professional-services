#!/usr/bin/env python
#
# Copyright 2019 Google Inc.
#
# Licensed under the Apache License, Version 2.0 (the "License");
# you may not use this file except in compliance with the License.
# You may obtain a copy of the License at
#
#      http://www.apache.org/licenses/LICENSE-2.0
#
# Unless required by applicable law or agreed to in writing, software
# distributed under the License is distributed on an "AS IS" BASIS,
# WITHOUT WARRANTIES OR CONDITIONS OF ANY KIND, either express or implied.
# See the License for the specific language governing permissions and
# limitations under the License.

"""Import Cloud Asset Inventory exports into BigQuery.

Apache Beam pipeline to load Cloud Asset Inventory exports in GCS json objects
into a BigQuery daset. There are options for appending to tables or truncating
them. The dataset must exist prior to import.

Most all export are small and can likely be processed very quickly by a single
machine with the direct runner. In some situations there might be a very large
number of assets like GCS buckets or BigQuery tables which will benefit from the
scalability of the Dataflow runner or perhaps you wish to process the file from
environments that are not easily suited to large memory single machines like
Cloud Functions or App Engine.
"""

import copy
from datetime import datetime
import json
import logging
import random
import pprint

import apache_beam as beam
from apache_beam.io import ReadFromText
from apache_beam.io.filesystems import FileSystems
from apache_beam.options.pipeline_options import PipelineOptions
from apache_beam.options.value_provider import StaticValueProvider
from apache_beam.transforms import core
from asset_inventory import api_schema
from asset_inventory import bigquery_schema
from asset_inventory.api_schema import APISchema
from asset_inventory.cai_to_api import CAIToAPI
from six import string_types

from google.api_core.exceptions import BadRequest
from google.api_core.exceptions import NotFound
from google.cloud import bigquery


class JsonCoder(object):
    """A coder interpreting each line as a JSON string."""

    def encode(self, x):
        return json.dumps(x)

    def decode(self, x):
        return json.loads(x)


class AssignGroupByKey(beam.DoFn):
    """Split assets based on input feature:

    The group_by value can be either:

    - ASSET_TYPE so we have a table for that asset type like
    `google.compute.Instance`.

    - ASSET_TYPE_VERSION to have a table for each asset type and version like
      `google.compute.Instance.v1alpha`

    - NONE to have a single table for all assets.

    - NAME for when merging the iam_policy and the resource together as an
      intermediary step prior to load.
    """

    def __init__(self, group_by, num_shards):
        if isinstance(group_by, string_types):
            group_by = StaticValueProvider(str, group_by)
        if isinstance(num_shards, str):
            num_shards = StaticValueProvider(str, num_shards)

        self.num_shards = num_shards
        self.group_by = group_by
        self.shard_map = None

    def apply_shard(self, key):
        if self.shard_map is None:
            self.shard_map = {
                k: int(v) for (k, v) in
                [sc.split('=') for sc in self.num_shards.get().split(',')]}
        key_shards = self.shard_map.get(key)
        if key_shards is None:
            key_shards = self.shard_map.get('*')
        if key_shards is None:
            key_shards = 1
        shard = random.randint(0, key_shards - 1)
        return key + '.' + str(shard)

    @classmethod
    def remove_shard(cls, key):
        return key[:key.rfind('.')]

    def process(self, element):
        key = 'ASSET_TYPE'
        group_by = self.group_by.get()
        if group_by == 'NAME':
            key = element['asset_type'] + '.' + element['name']
        elif group_by == 'NONE':
<<<<<<< HEAD
            key = element.pop('_group_by', 'resource')
        elif group_by == 'ASSET_TYPE':
            # use group_by element override if present.
            key = element.pop('_group_by', element['asset_type'])
=======
            key = self.apply_shard(element.pop('_group_by', 'resource'))
        elif group_by == 'ASSET_TYPE':
            # use group_by element override if present.
            key = self.apply_shard(element.pop('_group_by',
                                               element['asset_type']))
>>>>>>> d09e33ea
        elif group_by == 'ASSET_TYPE_VERSION':
            version = ''
            if 'resource' in element:
                version = element['resource']['version']
                key = element['asset_type'] + '.' + version
            key = element.pop('_group_by', key)
<<<<<<< HEAD
=======
            key = self.apply_shard(key)
>>>>>>> d09e33ea
        yield (key, element)


class BigQuerySchemaCombineFn(core.CombineFn):
    """Reduce a list of schemas into a single schema."""

    def create_accumulator(self):
        return []

    def merge_accumulators(self, accumulators):
        return bigquery_schema.merge_schemas(accumulators)

    def extract_output(self, schema):
        return schema

    def element_to_schema(self, element):
<<<<<<< HEAD
        return APISchema.bigquery_schema_for_asset_type(
            element['asset_type'],
            'resource' in element and 'data' in element['resource'],
=======
        element_resource = element.get('resource', {})
        return APISchema.bigquery_schema_for_resource(
            element['asset_type'],
            element_resource.get('discovery_name', None),
            element_resource.get('discovery_document_uri', None),
            'data' in element_resource,
>>>>>>> d09e33ea
            'iam_policy' in element)

    def add_input(self, schema, element):
        resource_schema = self.element_to_schema(element)
        json_schema = bigquery_schema.translate_json_to_schema(element)
        return bigquery_schema.merge_schemas([schema, resource_schema,
                                              json_schema])


class BigQuerySanitize(beam.DoFn):
    """Make the json acceptable to BigQuery."""
<<<<<<< HEAD

    def process(self, element):
        yield bigquery_schema.sanitize_property_value(element)

=======

    def process(self, element):
        yield bigquery_schema.sanitize_property_value(element)

>>>>>>> d09e33ea

class ProduceResourceJson(beam.DoFn):
    """Create a json only element for every element."""

    def __init__(self, load_time, group_by):
        if isinstance(load_time, string_types):
            load_time = StaticValueProvider(str, load_time)
        if isinstance(group_by, string_types):
            group_by = StaticValueProvider(str, group_by)
        self.load_time = load_time
        self.group_by = group_by

    def process(self, element):
        # add load timestamp.
        element['timestamp'] = self.load_time.get()
        if ('resource' in element and
            'data' in element['resource']):
            resource = element['resource']
            # add json_data property.
            resource['json_data'] = json.dumps(resource['data'])
            resource_element = copy.deepcopy(element)
            resource_element['resource'].pop('data')
            resource_element['_group_by'] = 'resource'
            yield resource_element
            if self.group_by.get() != 'NONE':
                yield element
        else:
            resource_element = copy.deepcopy(element)
            resource_element['_group_by'] = 'resource'
            yield resource_element
            if self.group_by.get() != 'NONE':
                yield element


class MapCAIProperties(beam.DoFn):
    """Corrects CAI properties to match API object properties."""

    def process(self, element):
        if ('resource' in element and 'data' in element['resource']):
<<<<<<< HEAD
            CAIToAPI.cai_to_api_properties(
                api_schema.resource_name_for_asset_type(element['asset_type']),
                element['resource']['data'])
=======
            if element['asset_type'].startswith('compute.googleapis.com'):
                CAIToAPI.cai_to_api_properties(
                    element['resource']['discovery_name'],
                    element['resource']['data'])
>>>>>>> d09e33ea
        yield element


class EnforceSchemaDataTypes(beam.DoFn):
    """Convert values to match schema types.
    Change json values to match the expected types of the input schema.
    """

    def process(self, element, schemas):
        """Enforce the datatypes of the input schema on the element data."""
        key_name = element[0]
        elements = element[1]
        schema = schemas[key_name]
        for elem in elements:
            resource_data = elem.get('resource', {}).get('data', {})
            if resource_data:
                bigquery_schema.enforce_schema_data_types(elem, schema)
            yield (key_name, elem)


class CombinePolicyResource(beam.DoFn):
    """Unions two json documents.

    Used when merging both the iam_policy and asset into a single document to be
    represented as a single BigQuery row when loaded in the same table.

    """

    def process(self, element):
        combined = {}
        for content in element[1]:
<<<<<<< HEAD
            # don't merge resource element.
=======
            # don't merge a `resource` element.
>>>>>>> d09e33ea
            if '_group_by' in content:
                yield content
                continue
            combined.update(content)
        if combined:
            yield combined


class WriteToGCS(beam.DoFn):
    """Stage in GCE the files to load into BigQuery.

    All written objects are prefixed by the input stage_dir and loadtime. There
    is an object for each group-key, either an object per asset type, or for
    each asset type version.

    There is nothing cleaning up these objects so it might be prudent to have a
    lifecycle policy on the GCS destination bucket to purge old files.

    """

    def __init__(self, stage_dir, load_time):
        if isinstance(stage_dir, string_types):
            stage_dir = StaticValueProvider(str, stage_dir)
        if isinstance(load_time, string_types):
            load_time = StaticValueProvider(str, load_time)

        self.stage_dir = stage_dir
        self.load_time = load_time
        self.open_files = {}

    def get_path_for_key_name(self, key_name):
        stage_dir = self.stage_dir.get()
        load_time = self.load_time.get()
        return FileSystems.join(stage_dir, load_time, key_name + '.json')

    def start_bundle(self):
        self.open_files = {}

    def _get_file_for_element(self, element):
        key_name = element[0]
        if key_name in self.open_files:
            return self.open_files[key_name], None
        file_path = self.get_path_for_key_name(key_name)
        file_handle = FileSystems.create(file_path, mime_type='text/json')
        self.open_files[key_name] = file_handle
        return file_handle, file_path

    def process(self, element):
        file_handle, created_file_path = self._get_file_for_element(element)
        for asset_line in element[1]:
            file_handle.write(json.dumps(asset_line).encode())
            file_handle.write(b'\n')
        if created_file_path:
            yield (element[0], created_file_path)

    def finish_bundle(self):
        for _, file_handle in self.open_files.items():
            logging.info('finish bundle')
            file_handle.close()


class BigQueryDoFn(beam.DoFn):
    """Superclass for a DoFn that requires BigQuery dataset information."""

    def __init__(self, dataset):
        if isinstance(dataset, string_types):
            dataset = StaticValueProvider(str, dataset)
        self.dataset = dataset
        self.bigquery_client = None
        self.dataset_location = None
        self.load_jobs = {}

    def get_dataset_ref(self):
        dataset = self.dataset.get()
        if '.' in dataset:
            return bigquery.DatasetReference.from_string(dataset)
        else:
            return self.bigquery_client.dataset(dataset)

    def get_dataset_location(self):
        if self.dataset:
            return self.bigquery_client.get_dataset(
                self.get_dataset_ref()).location
        return None

    def asset_type_to_table_name(self, asset_type):
        return asset_type.replace('.', '_').replace('/', '_')

    def start_bundle(self):
        if not self.bigquery_client:
            self.bigquery_client = bigquery.Client()
        self.dataset_location = self.get_dataset_location()
        self.load_jobs = {}


class DeleteDataSetTables(BigQueryDoFn):
    """Delete tables when truncating and not appending.

    If we are not keeping old data around, it safer to delete all tables in the
    dataset before loading so that no old asset types remain.
    """

    def __init__(self, dataset, write_disposition):
        super(DeleteDataSetTables, self).__init__(dataset)
        if isinstance(write_disposition, string_types):
            write_disposition = StaticValueProvider(str, write_disposition)
        self.write_disposition = write_disposition

    def process(self, element):
        if self.write_disposition.get() == 'WRITE_APPEND':
            yield element
        else:
            key_name = AssignGroupByKey.remove_shard(element[0])
            table_name = self.asset_type_to_table_name(key_name)
            table_ref = self.get_dataset_ref().table(
                table_name)
            try:
                self.bigquery_client.delete_table(table_ref)
            except NotFound:
                pass
            yield element


class LoadToBigQuery(BigQueryDoFn):
    """Load each writen GCS object to BigQuery.
    The Beam python SDK doesn't support dynamic BigQuery destinations yet so
    this must be done within the workers.
    """

    def __init__(self, dataset, load_time):
        super(LoadToBigQuery, self).__init__(dataset)
        if isinstance(load_time, string_types):
            load_time = StaticValueProvider(str, load_time)
        self.load_time = load_time

    def to_bigquery_schema(self, fields):
        """Convert list of dicts into `bigquery.SchemaFields`."""
        for field in fields:
            if 'fields' in field:
                field['fields'] = self.to_bigquery_schema(field['fields'])
        return [bigquery.SchemaField(**field) for field in fields]

<<<<<<< HEAD
    def process(self, element, schemas, _):
=======
    def process(self, element, schemas):
>>>>>>> d09e33ea
        """Element is a tuple of key_ name and iterable of filesystem paths."""

        dataset_ref = self.get_dataset_ref()
        sharded_key_name = element[0]
        key_name = AssignGroupByKey.remove_shard(element[0])
        object_paths = [object_path for object_path in element[1]]
        job_config = bigquery.LoadJobConfig()
        job_config.write_disposition = 'WRITE_APPEND'
        job_config.schema_update_options = [
            bigquery.job.SchemaUpdateOption.ALLOW_FIELD_ADDITION]

        table_ref = dataset_ref.table(self.asset_type_to_table_name(key_name))

        # use load_time as a timestamp.
        job_config.time_partitioning = bigquery.table.TimePartitioning(
            field='timestamp')
<<<<<<< HEAD
        job_config.schema = self.to_bigquery_schema(schemas[key_name])
=======
        job_config.schema = self.to_bigquery_schema(schemas[sharded_key_name])
>>>>>>> d09e33ea
        job_config.source_format = bigquery.SourceFormat.NEWLINE_DELIMITED_JSON
        try:
            load_job = self.bigquery_client.load_table_from_uri(
                object_paths,
                table_ref,
                location=self.dataset_location,
                job_config=job_config)
            self.load_jobs[key_name] = load_job
        except BadRequest as e:
            logging.error('error in load_job %s, %s, %s, %s',
                          str(object_paths), str(table_ref),
                          str(self.dataset_location),
                          str(job_config.to_api_repr()))
            raise e

    def finish_bundle(self):
        self.bigquery_client = None
        # wait for the load jobs to complete
        for _, load_job in self.load_jobs.items():
            try:
                load_job.result()
            except BadRequest as e:
                logging.error('error in load_job %s', load_job.self_link)
                raise e


class ImportAssetOptions(PipelineOptions):
    """Required options.

    All options are required, but are not marked as such to support creation
    of Dataflow templates.
    """

    @classmethod
    def _add_argparse_args(cls, parser):
        parser.add_value_provider_argument(
            '--group_by',
<<<<<<< HEAD
            default=StaticValueProvider(str, 'ASSET_TYPE'),
=======
            default='ASSET_TYPE',
>>>>>>> d09e33ea
            choices=['ASSET_TYPE', 'ASSET_TYPE_VERSION', 'NONE'],
            help='How to group exported resources into Bigquery tables.')

        parser.add_value_provider_argument(
            '--write_disposition',
            default='WRITE_APPEND',
            choices=['WRITE_APPEND', 'WRITE_EMPTY'],
            help='To append to or overwrite BigQuery tables..')

        parser.add_value_provider_argument(
            '--input', help='A glob of all input asset json files to process.')

        parser.add_value_provider_argument(
            '--num_shards', help=(
                'Number of shards to use per key.'
                'List of asset types and the number'
                'of shardes to use for that type with "*" used as a default.'
                ' For example "google.compute.VpnTunnel=1,*=10"'),
            default='*=1')

        parser.add_value_provider_argument(
            '--stage',
            help='GCS location to write intermediary BigQuery load files.')

        parser.add_value_provider_argument(
            '--load_time',
            default=datetime.now().isoformat(),
            help='Load time of the data (YYYY-MM-DD[HH:MM:SS])).')

        parser.add_value_provider_argument(
            '--dataset', help='BigQuery dataset to load to.')


def run(argv=None):
    """Construct the pipeline."""

    options = ImportAssetOptions(argv)

    p = beam.Pipeline(options=options)

    # Cleanup json documents.
    sanitized = (
        p | 'read' >> ReadFromText(options.input, coder=JsonCoder())
        | 'map_cai_properties' >> beam.ParDo(MapCAIProperties())
        | 'produce_resource_json' >> beam.ParDo(ProduceResourceJson(
            options.load_time, options.group_by))
        | 'bigquery_sanitize' >> beam.ParDo(BigQuerySanitize()))

    # Joining all iam_policy objects with resources of the same name.
    merged_iam = (
        sanitized | 'assign_name_key' >> beam.ParDo(
            AssignGroupByKey('NAME', options.num_shards))
        | 'group_by_name' >> beam.GroupByKey()
        | 'combine_policy' >> beam.ParDo(CombinePolicyResource()))

    # split into BigQuery tables.
    keyed_assets = merged_iam | 'assign_group_by_key' >> beam.ParDo(
        AssignGroupByKey(options.group_by, options.num_shards))

    # Generate BigQuery schema for each table.
    schemas = keyed_assets | 'to_schema' >> core.CombinePerKey(
        BigQuerySchemaCombineFn())

    pvalue_schemas = beam.pvalue.AsDict(schemas)
    # Write to GCS and load to BigQuery.
    # pylint: disable=expression-not-assigned
    (keyed_assets | 'group_by_key_before_enforce' >> beam.GroupByKey()
     | 'enforce_schema' >> beam.ParDo(EnforceSchemaDataTypes(), pvalue_schemas)
     | 'group_by_key_before_write' >> beam.GroupByKey()
     | 'write_to_gcs' >> beam.ParDo(
         WriteToGCS(options.stage, options.load_time))
     | 'group_written_objects_by_key' >> beam.GroupByKey()
     | 'delete_tables' >> beam.ParDo(
         DeleteDataSetTables(options.dataset, options.write_disposition))
     | 'load_to_bigquery' >> beam.ParDo(
         LoadToBigQuery(options.dataset, options.load_time),
         beam.pvalue.AsDict(schemas)))

    return p.run()


if __name__ == '__main__':
    logging.basicConfig()
    logging.getLogger().setLevel(logging.INFO)
    pipeline_result = run()
    logging.info('waiting on pipeline : %s', pprint.pformat(pipeline_result))
    state = pipeline_result.wait_until_finish()
    logging.info('final state: %s', state)<|MERGE_RESOLUTION|>--- conflicted
+++ resolved
@@ -112,28 +112,18 @@
         if group_by == 'NAME':
             key = element['asset_type'] + '.' + element['name']
         elif group_by == 'NONE':
-<<<<<<< HEAD
-            key = element.pop('_group_by', 'resource')
-        elif group_by == 'ASSET_TYPE':
-            # use group_by element override if present.
-            key = element.pop('_group_by', element['asset_type'])
-=======
             key = self.apply_shard(element.pop('_group_by', 'resource'))
         elif group_by == 'ASSET_TYPE':
             # use group_by element override if present.
             key = self.apply_shard(element.pop('_group_by',
                                                element['asset_type']))
->>>>>>> d09e33ea
         elif group_by == 'ASSET_TYPE_VERSION':
             version = ''
             if 'resource' in element:
                 version = element['resource']['version']
                 key = element['asset_type'] + '.' + version
             key = element.pop('_group_by', key)
-<<<<<<< HEAD
-=======
             key = self.apply_shard(key)
->>>>>>> d09e33ea
         yield (key, element)
 
 
@@ -150,18 +140,12 @@
         return schema
 
     def element_to_schema(self, element):
-<<<<<<< HEAD
-        return APISchema.bigquery_schema_for_asset_type(
-            element['asset_type'],
-            'resource' in element and 'data' in element['resource'],
-=======
         element_resource = element.get('resource', {})
         return APISchema.bigquery_schema_for_resource(
             element['asset_type'],
             element_resource.get('discovery_name', None),
             element_resource.get('discovery_document_uri', None),
             'data' in element_resource,
->>>>>>> d09e33ea
             'iam_policy' in element)
 
     def add_input(self, schema, element):
@@ -173,17 +157,10 @@
 
 class BigQuerySanitize(beam.DoFn):
     """Make the json acceptable to BigQuery."""
-<<<<<<< HEAD
 
     def process(self, element):
         yield bigquery_schema.sanitize_property_value(element)
 
-=======
-
-    def process(self, element):
-        yield bigquery_schema.sanitize_property_value(element)
-
->>>>>>> d09e33ea
 
 class ProduceResourceJson(beam.DoFn):
     """Create a json only element for every element."""
@@ -223,16 +200,10 @@
 
     def process(self, element):
         if ('resource' in element and 'data' in element['resource']):
-<<<<<<< HEAD
-            CAIToAPI.cai_to_api_properties(
-                api_schema.resource_name_for_asset_type(element['asset_type']),
-                element['resource']['data'])
-=======
             if element['asset_type'].startswith('compute.googleapis.com'):
                 CAIToAPI.cai_to_api_properties(
                     element['resource']['discovery_name'],
                     element['resource']['data'])
->>>>>>> d09e33ea
         yield element
 
 
@@ -264,11 +235,7 @@
     def process(self, element):
         combined = {}
         for content in element[1]:
-<<<<<<< HEAD
-            # don't merge resource element.
-=======
             # don't merge a `resource` element.
->>>>>>> d09e33ea
             if '_group_by' in content:
                 yield content
                 continue
@@ -411,11 +378,7 @@
                 field['fields'] = self.to_bigquery_schema(field['fields'])
         return [bigquery.SchemaField(**field) for field in fields]
 
-<<<<<<< HEAD
-    def process(self, element, schemas, _):
-=======
     def process(self, element, schemas):
->>>>>>> d09e33ea
         """Element is a tuple of key_ name and iterable of filesystem paths."""
 
         dataset_ref = self.get_dataset_ref()
@@ -432,11 +395,7 @@
         # use load_time as a timestamp.
         job_config.time_partitioning = bigquery.table.TimePartitioning(
             field='timestamp')
-<<<<<<< HEAD
-        job_config.schema = self.to_bigquery_schema(schemas[key_name])
-=======
         job_config.schema = self.to_bigquery_schema(schemas[sharded_key_name])
->>>>>>> d09e33ea
         job_config.source_format = bigquery.SourceFormat.NEWLINE_DELIMITED_JSON
         try:
             load_job = self.bigquery_client.load_table_from_uri(
@@ -474,11 +433,7 @@
     def _add_argparse_args(cls, parser):
         parser.add_value_provider_argument(
             '--group_by',
-<<<<<<< HEAD
-            default=StaticValueProvider(str, 'ASSET_TYPE'),
-=======
             default='ASSET_TYPE',
->>>>>>> d09e33ea
             choices=['ASSET_TYPE', 'ASSET_TYPE_VERSION', 'NONE'],
             help='How to group exported resources into Bigquery tables.')
 
